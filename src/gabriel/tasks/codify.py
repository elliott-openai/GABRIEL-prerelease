--- conflicted
+++ resolved
@@ -40,14 +40,7 @@
 
 class Codify:
     """Pipeline for coding passages of text according to specified categories."""
-
-<<<<<<< HEAD
-    def __init__(
-        self,
-        *,
-        template: Optional[PromptTemplate] = None,
-        template_path: Optional[str] = None,
-    ) -> None:
+    def __init__(self, cfg: CodifyConfig, template: Optional[PromptTemplate] = None, template_path: Optional[str] = None) -> None:
         """Create a new :class:`Codify` instance.
 
         Parameters
@@ -59,7 +52,12 @@
             validated to ensure it exposes the same variables as the
             built-in ``codify_prompt.jinja2`` template.
         """
-
+    
+        expanded = Path(os.path.expandvars(os.path.expanduser(cfg.save_dir)))
+        expanded.mkdir(parents=True, exist_ok=True)
+        cfg.save_dir = str(expanded)
+        self.cfg = cfg
+        self.hit_rate_stats = {}  # Track hit rates across all texts
         if template is not None and template_path is not None:
             raise ValueError("Provide either template or template_path, not both")
         if template_path is not None:
@@ -68,15 +66,6 @@
             )
         self.template = template or PromptTemplate.from_package("codify_prompt.jinja2")
         self.hit_rate_stats = {}  # Track hit rates across all texts
-=======
-    def __init__(self, cfg: CodifyConfig, template: Optional[PromptTemplate] = None) -> None:
-        expanded = Path(os.path.expandvars(os.path.expanduser(cfg.save_dir)))
-        expanded.mkdir(parents=True, exist_ok=True)
-        cfg.save_dir = str(expanded)
-        self.cfg = cfg
-        self.hit_rate_stats = {}  # Track hit rates across all texts
-        self.template = template or PromptTemplate.from_package("codify_prompt.jinja2")
->>>>>>> eaaf084b
 
     @staticmethod
     def view(
