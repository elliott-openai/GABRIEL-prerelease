import asyncio
import os
import pandas as pd
from typing import Dict, Optional, Union

from .tasks import (
    Rate,
    RateConfig,
    Classify,
    ClassifyConfig,
    Rank,
    RankConfig,
    Deidentifier,
    DeidentifyConfig,
    Codify,
    CodifyConfig,
    Extract,
    ExtractConfig,
    Paraphrase,
    ParaphraseConfig,
    Compare,
    CompareConfig,
    Merge,
    MergeConfig,
    Deduplicate,
    DeduplicateConfig,
    Bucket,
    BucketConfig,
    Discover,
    DiscoverConfig,
    Filter,
    FilterConfig,
)
from .utils.openai_utils import get_all_responses
from .utils.passage_viewer import view_coded_passages as _view_coded_passages
from .core.prompt_template import PromptTemplate

async def rate(
    df: pd.DataFrame,
    column_name: str,
    *,
    attributes: dict[str, str],
    save_dir: str,
    additional_instructions: Optional[str] = None,
    model: str = "gpt-5-mini",
    n_parallels: int = 750,
    n_runs: int = 1,
    reset_files: bool = False,
    use_dummy: bool = False,
    file_name: str = "ratings.csv",
    modality: str = "text",
    reasoning_effort: Optional[str] = None,
    reasoning_summary: Optional[str] = None,
    template_path: Optional[str] = None,
    **cfg_kwargs,
) -> pd.DataFrame:
    """Convenience wrapper for :class:`gabriel.tasks.Rate`."""
    save_dir = os.path.expandvars(os.path.expanduser(save_dir))
    os.makedirs(save_dir, exist_ok=True)
    cfg = RateConfig(
        attributes=attributes,
        save_dir=save_dir,
        file_name=file_name,
        model=model,
        n_parallels=n_parallels,
        n_runs=n_runs,
        use_dummy=use_dummy,
        additional_instructions=additional_instructions,
        modality=modality,
        reasoning_effort=reasoning_effort,
        reasoning_summary=reasoning_summary,
        **cfg_kwargs,
    )
    return await Rate(cfg, template_path=template_path).run(
        df,
        column_name,
        reset_files=reset_files,
    )

async def extract(
    df: pd.DataFrame,
    column_name: str,
    *,
    attributes: dict[str, str],
    save_dir: str,
    additional_instructions: Optional[str] = None,
    model: str = "gpt-5-mini",
    n_parallels: int = 750,
    n_runs: int = 1,
    reset_files: bool = False,
    use_dummy: bool = False,
    file_name: str = "extraction.csv",
    modality: str = "text",
    reasoning_effort: Optional[str] = None,
    reasoning_summary: Optional[str] = None,
    types: Optional[dict[str, any]] = None,
    template_path: Optional[str] = None,
    **cfg_kwargs,
) -> pd.DataFrame:
    """Convenience wrapper for :class:`gabriel.tasks.Extract`."""
    save_dir = os.path.expandvars(os.path.expanduser(save_dir))
    os.makedirs(save_dir, exist_ok=True)
    cfg = ExtractConfig(
        attributes=attributes,
        save_dir=save_dir,
        file_name=file_name,
        model=model,
        n_parallels=n_parallels,
        n_runs=n_runs,
        use_dummy=use_dummy,
        additional_instructions=additional_instructions,
        modality=modality,
        reasoning_effort=reasoning_effort,
        reasoning_summary=reasoning_summary,
        **cfg_kwargs,
    )
    return await Extract(cfg, template_path=template_path).run(
        df,
        column_name,
        reset_files=reset_files,
        types=types,
    )

async def classify(
    df: pd.DataFrame,
    column_name: str,
    *,
    labels: dict[str, str],
    save_dir: str,
    additional_instructions: Optional[str] = None,
    model: str = "gpt-5-mini",
    n_parallels: int = 750,
    n_runs: int = 1,
    min_frequency: float = 0.6,
    reset_files: bool = False,
    use_dummy: bool = False,
    file_name: str = "classify_responses.csv",
    modality: str = "text",
    reasoning_effort: Optional[str] = None,
    reasoning_summary: Optional[str] = None,
    template_path: Optional[str] = None,
    **cfg_kwargs,
) -> pd.DataFrame:
    """Convenience wrapper for :class:`gabriel.tasks.Classify`."""
    save_dir = os.path.expandvars(os.path.expanduser(save_dir))
    os.makedirs(save_dir, exist_ok=True)
    cfg = ClassifyConfig(
        labels=labels,
        save_dir=save_dir,
        file_name=file_name,
        model=model,
        n_parallels=n_parallels,
        n_runs=n_runs,
        min_frequency=min_frequency,
        additional_instructions=additional_instructions or "",
        use_dummy=use_dummy,
        modality=modality,
        reasoning_effort=reasoning_effort,
        reasoning_summary=reasoning_summary,
        **cfg_kwargs,
    )
    return await Classify(cfg, template_path=template_path).run(
        df,
        column_name,
        reset_files=reset_files,
    )


async def deidentify(
    df: pd.DataFrame,
    column_name: str,
    *,
    save_dir: str,
    grouping_column: Optional[str] = None,
    model: str = "gpt-5-mini",
    n_parallels: int = 750,
    use_dummy: bool = False,
    file_name: str = "deidentified.csv",
    max_words_per_call: int = 7500,
    guidelines: str = "",
    additional_guidelines: str = "",
    reasoning_effort: Optional[str] = None,
    reasoning_summary: Optional[str] = None,
<<<<<<< HEAD
    template_path: Optional[str] = None,
=======
    reset_files: bool = False,
>>>>>>> eaaf084b
    **cfg_kwargs,
) -> pd.DataFrame:
    """Convenience wrapper for :class:`gabriel.tasks.Deidentifier`."""
    save_dir = os.path.expandvars(os.path.expanduser(save_dir))
    os.makedirs(save_dir, exist_ok=True)
    cfg = DeidentifyConfig(
        save_dir=save_dir,
        file_name=file_name,
        model=model,
        n_parallels=n_parallels,
        use_dummy=use_dummy,
        max_words_per_call=max_words_per_call,
        guidelines=guidelines,
        additional_guidelines=additional_guidelines,
        reasoning_effort=reasoning_effort,
        reasoning_summary=reasoning_summary,
        **cfg_kwargs,
    )
<<<<<<< HEAD
    return await Deidentifier(cfg, template_path=template_path).run(
        df, column_name, grouping_column=grouping_column
=======
    return await Deidentifier(cfg).run(
        df,
        column_name,
        grouping_column=grouping_column,
        reset_files=reset_files,
>>>>>>> eaaf084b
    )


async def rank(
    df: pd.DataFrame,
    column_name: str,
    *,
    attributes: Union[dict[str, str], list[str]],
    save_dir: str,
    additional_instructions: Optional[str] = None,
    model: str = "gpt-5-mini",
    n_rounds: int = 5,
    matches_per_round: int = 3,
    power_matching: bool = True,
    add_zscore: bool = True,
    compute_se: bool = True,
    learning_rate: float = 0.1,
    n_parallels: int = 750,
    use_dummy: bool = False,
    file_name: str = "rankings",
    reset_files: bool = False,
    modality: str = "text",
    reasoning_effort: Optional[str] = None,
    reasoning_summary: Optional[str] = None,
    template_path: Optional[str] = None,
    **cfg_kwargs,
) -> pd.DataFrame:
    """Convenience wrapper for :class:`gabriel.tasks.Rank`."""
    save_dir = os.path.expandvars(os.path.expanduser(save_dir))
    os.makedirs(save_dir, exist_ok=True)
    cfg = RankConfig(
        attributes=attributes,
        n_rounds=n_rounds,
        matches_per_round=matches_per_round,
        power_matching=power_matching,
        add_zscore=add_zscore,
        compute_se=compute_se,
        learning_rate=learning_rate,
        model=model,
        n_parallels=n_parallels,
        use_dummy=use_dummy,
        save_dir=save_dir,
        file_name=file_name,
        additional_instructions=additional_instructions or "",
        modality=modality,
        reasoning_effort=reasoning_effort,
        reasoning_summary=reasoning_summary,
        **cfg_kwargs,
    )
    return await Rank(cfg, template_path=template_path).run(
        df,
        column_name,
        reset_files=reset_files,
    )


async def codify(
    df: pd.DataFrame,
    column_name: str,
    *,
    save_dir: str,
    categories: Optional[Dict[str, str]] = None,
    additional_instructions: str = "",
    model: str = "gpt-5-mini",
    n_parallels: int = 750,
    max_words_per_call: int = 1000,
    max_categories_per_call: int = 8,
    file_name: str = "coding_results.csv",
    reset_files: bool = False,
    debug_print: bool = False,
    use_dummy: bool = False,
    reasoning_effort: Optional[str] = None,
    reasoning_summary: Optional[str] = None,
<<<<<<< HEAD
    template_path: Optional[str] = None,
=======
    **cfg_kwargs,
>>>>>>> eaaf084b
) -> pd.DataFrame:
    """Convenience wrapper for :class:`gabriel.tasks.Codify`."""
    save_dir = os.path.expandvars(os.path.expanduser(save_dir))
    os.makedirs(save_dir, exist_ok=True)
<<<<<<< HEAD
    coder = Codify(template_path=template_path)
    return await coder.codify(
        df,
        column_name,
        categories=categories,
=======
    cfg = CodifyConfig(
        save_dir=save_dir,
        file_name=file_name,
        model=model,
        n_parallels=n_parallels,
>>>>>>> eaaf084b
        max_words_per_call=max_words_per_call,
        max_categories_per_call=max_categories_per_call,
        debug_print=debug_print,
        use_dummy=use_dummy,
        reasoning_effort=reasoning_effort,
        reasoning_summary=reasoning_summary,
        **cfg_kwargs,
    )
    return await Codify(cfg).run(
        df,
        column_name,
        categories=categories,
        additional_instructions=additional_instructions,
        reset_files=reset_files,
    )


async def paraphrase(
    df: pd.DataFrame,
    column_name: str,
    *,
    instructions: str,
    save_dir: str,
    revised_column_name: Optional[str] = None,
    n_revisions: int = 1,
    file_name: str = "paraphrase_responses.csv",
    model: str = "gpt-5-mini",
    json_mode: bool = False,
    use_web_search: bool = False,
    n_parallels: int = 750,
    use_dummy: bool = False,
    reset_files: bool = False,
    reasoning_effort: Optional[str] = None,
    reasoning_summary: Optional[str] = None,
    recursive_validation: bool = False,
    n_initial_candidates: int = 1,
    n_validation_candidates: int = 5,
    use_modified_source: bool = False,
    template_path: Optional[str] = None,
    **cfg_kwargs,
) -> pd.DataFrame:
    """Convenience wrapper for :class:`gabriel.tasks.Paraphrase`."""
    save_dir = os.path.expandvars(os.path.expanduser(save_dir))
    os.makedirs(save_dir, exist_ok=True)
    cfg = ParaphraseConfig(
        instructions=instructions,
        revised_column_name=revised_column_name,
        n_revisions=n_revisions,
        save_dir=save_dir,
        file_name=file_name,
        model=model,
        json_mode=json_mode,
        use_web_search=use_web_search,
        n_parallels=n_parallels,
        use_dummy=use_dummy,
        reasoning_effort=reasoning_effort,
        reasoning_summary=reasoning_summary,
        recursive_validation=recursive_validation,
        n_initial_candidates=n_initial_candidates,
        n_validation_candidates=n_validation_candidates,
        use_modified_source=use_modified_source,
        **cfg_kwargs,
    )
    return await Paraphrase(cfg, template_path=template_path).run(
        df,
        column_name,
        reset_files=reset_files,
    )


async def compare(
    df: pd.DataFrame,
    circle_column_name: str,
    square_column_name: str,
    *,
    save_dir: str,
    differentiate: bool = True,
    additional_instructions: Optional[str] = None,
    model: str = "gpt-5-mini",
    n_parallels: int = 750,
    n_runs: int = 1,
    reset_files: bool = False,
    use_dummy: bool = False,
    file_name: str = "comparison_responses.csv",
    modality: str = "text",
    reasoning_effort: Optional[str] = None,
    reasoning_summary: Optional[str] = None,
    template_path: Optional[str] = None,
    **cfg_kwargs,
) -> pd.DataFrame:
    """Convenience wrapper for :class:`gabriel.tasks.Compare`."""

    save_dir = os.path.expandvars(os.path.expanduser(save_dir))
    os.makedirs(save_dir, exist_ok=True)
    cfg = CompareConfig(
        save_dir=save_dir,
        file_name=file_name,
        model=model,
        n_parallels=n_parallels,
        n_runs=n_runs,
        use_dummy=use_dummy,
        differentiate=differentiate,
        additional_instructions=additional_instructions or "",
        modality=modality,
        reasoning_effort=reasoning_effort,
        reasoning_summary=reasoning_summary,
        **cfg_kwargs,
    )
    return await Compare(cfg, template_path=template_path).run(
        df,
        circle_column_name,
        square_column_name,
        reset_files=reset_files,
    )


async def bucket(
    df: pd.DataFrame,
    column_name: str,
    *,
    save_dir: str,
    additional_instructions: Optional[str] = None,
    model: str = "gpt-5-mini",
    n_parallels: int = 750,
    reset_files: bool = False,
    use_dummy: bool = False,
    file_name: str = "bucket_definitions.csv",
    bucket_count: int = 10,
    differentiate: bool = False,
    reasoning_effort: Optional[str] = None,
    reasoning_summary: Optional[str] = None,
    template_path: Optional[str] = None,
    **cfg_kwargs,
) -> pd.DataFrame:
    """Convenience wrapper for :class:`gabriel.tasks.Bucket`."""

    save_dir = os.path.expandvars(os.path.expanduser(save_dir))
    os.makedirs(save_dir, exist_ok=True)
    cfg = BucketConfig(
        bucket_count=bucket_count,
        save_dir=save_dir,
        file_name=file_name,
        model=model,
        n_parallels=n_parallels,
        use_dummy=use_dummy,
        additional_instructions=additional_instructions,
        differentiate=differentiate,
        reasoning_effort=reasoning_effort,
        reasoning_summary=reasoning_summary,
        **cfg_kwargs,
    )
    return await Bucket(cfg, template_path=template_path).run(
        df,
        column_name,
        reset_files=reset_files,
    )


async def discover(
    df: pd.DataFrame,
    *,
    column_name: Optional[str] = None,
    circle_column_name: Optional[str] = None,
    square_column_name: Optional[str] = None,
    save_dir: str,
    additional_instructions: Optional[str] = None,
    model: str = "gpt-5-mini",
    n_parallels: int = 750,
    n_runs: int = 1,
    min_frequency: float = 0.6,
    bucket_count: int = 10,
    differentiate: bool = True,
    max_words_per_call: int = 1000,
    max_categories_per_call: int = 8,
    n_terms_per_prompt: int = 250,
    repeat_bucketing: int = 5,
    repeat_voting: int = 25,
    next_round_frac: float = 0.25,
    top_k_per_round: int = 1,
    raw_term_definitions: bool = True,
    use_dummy: bool = False,
    modality: str = "text",
    reasoning_effort: Optional[str] = None,
    reasoning_summary: Optional[str] = None,
    reset_files: bool = False,
    **cfg_kwargs,
) -> Dict[str, pd.DataFrame]:
    """Convenience wrapper for :class:`gabriel.tasks.Discover`.

    Returns intermediate DataFrames from each step of the discovery pipeline.
    When ``circle_column_name`` and ``square_column_name`` are provided,
    classification is performed twice (once evaluating the circle entry and
    once the square entry) using prompts that contain both entries.
    A ``summary`` key is included in the result describing label prevalence
    differences between the two directions (``difference_pct`` expresses
    circle minus square in percentage points).
    """

    save_dir = os.path.expandvars(os.path.expanduser(save_dir))
    os.makedirs(save_dir, exist_ok=True)
    cfg = DiscoverConfig(
        save_dir=save_dir,
        model=model,
        n_parallels=n_parallels,
        n_runs=n_runs,
        min_frequency=min_frequency,
        bucket_count=bucket_count,
        additional_instructions=additional_instructions,
        differentiate=differentiate,
        max_words_per_call=max_words_per_call,
        max_categories_per_call=max_categories_per_call,
        n_terms_per_prompt=n_terms_per_prompt,
        repeat_bucketing=repeat_bucketing,
        repeat_voting=repeat_voting,
        next_round_frac=next_round_frac,
        top_k_per_round=top_k_per_round,
        raw_term_definitions=raw_term_definitions,
        use_dummy=use_dummy,
        modality=modality,
        reasoning_effort=reasoning_effort,
        reasoning_summary=reasoning_summary,
        **cfg_kwargs,
    )
    return await Discover(cfg).run(
        df,
        column_name=column_name,
        circle_column_name=circle_column_name,
        square_column_name=square_column_name,
        reset_files=reset_files,
    )


async def deduplicate(
    df: pd.DataFrame,
    on: str,
    *,
    save_dir: str,
    additional_instructions: Optional[str] = None,
    model: str = "gpt-5-mini",
    n_parallels: int = 750,
    n_runs: int = 3,
    reset_files: bool = False,
    use_dummy: bool = False,
    file_name: str = "deduplicate_responses.csv",
    use_embeddings: bool = True,
    group_size: int = 500,
    max_timeout: Optional[float] = None,
    template_path: Optional[str] = None,
    **cfg_kwargs,
) -> pd.DataFrame:
    """Convenience wrapper for :class:`gabriel.tasks.Deduplicate`."""

    save_dir = os.path.expandvars(os.path.expanduser(save_dir))
    os.makedirs(save_dir, exist_ok=True)
    cfg = DeduplicateConfig(
        save_dir=save_dir,
        file_name=file_name,
        model=model,
        n_parallels=n_parallels,
        n_runs=n_runs,
        use_dummy=use_dummy,
        max_timeout=max_timeout,
        additional_instructions=additional_instructions,
        use_embeddings=use_embeddings,
        group_size=group_size,
        **cfg_kwargs,
    )
    return await Deduplicate(cfg, template_path=template_path).run(
        df,
        on=on,
        reset_files=reset_files,
    )


async def merge(
    df_left: pd.DataFrame,
    df_right: pd.DataFrame,
    *,
    save_dir: str,
    on: Optional[str] = None,
    left_on: Optional[str] = None,
    right_on: Optional[str] = None,
    how: str = "left",
    additional_instructions: Optional[str] = None,
    model: str = "gpt-5-nano",
    n_parallels: int = 750,
    n_runs: int = 1,
    reset_files: bool = False,
    use_dummy: bool = False,
    file_name: str = "merge_responses.csv",
    use_embeddings: bool = True,
    short_list_len: int = 16,
    long_list_len: int = 256,
    max_attempts: int = 4,
    short_list_multiplier: float = 0.5,
    auto_match_threshold: float = 0.75,
    use_best_auto_match: bool = False,
    candidate_scan_chunks: int = 5,
    template_path: Optional[str] = None,
    **cfg_kwargs,
) -> pd.DataFrame:
    """Convenience wrapper for :class:`gabriel.tasks.Merge`."""

    save_dir = os.path.expandvars(os.path.expanduser(save_dir))
    os.makedirs(save_dir, exist_ok=True)
    cfg = MergeConfig(
        save_dir=save_dir,
        file_name=file_name,
        model=model,
        n_parallels=n_parallels,
        n_runs=n_runs,
        use_dummy=use_dummy,
        additional_instructions=additional_instructions,
        use_embeddings=use_embeddings,
        short_list_len=short_list_len,
        long_list_len=long_list_len,
        max_attempts=max_attempts,
        short_list_multiplier=short_list_multiplier,
        auto_match_threshold=auto_match_threshold,
        use_best_auto_match=use_best_auto_match,
        candidate_scan_chunks=candidate_scan_chunks,
        **cfg_kwargs,
    )
    return await Merge(cfg, template_path=template_path).run(
        df_left,
        df_right,
        on=on,
        left_on=left_on,
        right_on=right_on,
        how=how,
        reset_files=reset_files,
    )


async def filter(
    df: pd.DataFrame,
    column_name: str,
    *,
    condition: str,
    save_dir: str,
    entities_per_call: int = 150,
    shuffle: bool = True,
    random_seed: int = 42,
    n_runs: int = 1,
    threshold: float = 0.5,
    additional_instructions: Optional[str] = None,
    model: str = "gpt-5-nano",
    n_parallels: int = 750,
    reset_files: bool = False,
    use_dummy: bool = False,
    file_name: str = "filter_responses.csv",
    max_timeout: Optional[float] = None,
    template_path: Optional[str] = None,
    **cfg_kwargs,
) -> pd.DataFrame:
    """Convenience wrapper for :class:`gabriel.tasks.Filter`."""

    save_dir = os.path.expandvars(os.path.expanduser(save_dir))
    os.makedirs(save_dir, exist_ok=True)
    cfg = FilterConfig(
        condition=condition,
        save_dir=save_dir,
        file_name=file_name,
        model=model,
        n_parallels=n_parallels,
        entities_per_call=entities_per_call,
        shuffle=shuffle,
        random_seed=random_seed,
        n_runs=n_runs,
        threshold=threshold,
        additional_instructions=additional_instructions or "",
        use_dummy=use_dummy,
        max_timeout=max_timeout,
        **cfg_kwargs,
    )
    return await Filter(cfg, template_path=template_path).run(
        df,
        column_name,
        reset_files=reset_files,
    )


async def whatever(
    prompts: list[str],
    identifiers: list[str],
    *,
    save_dir: str,
    file_name: str = "custom_prompt_responses.csv",
    model: str = "gpt-5-mini",
    json_mode: bool = False,
    use_web_search: bool = False,
    n_parallels: int = 750,
    use_dummy: bool = False,
    reset_files: bool = False,
    reasoning_effort: Optional[str] = None,
    reasoning_summary: Optional[str] = None,
    **kwargs,
) -> pd.DataFrame:
    """Wrapper around :func:`get_all_responses` for arbitrary prompts.

    Results are saved to ``save_dir/file_name``.
    """
    save_dir = os.path.expandvars(os.path.expanduser(save_dir))
    os.makedirs(save_dir, exist_ok=True)
    save_path = os.path.join(save_dir, file_name)
    return await get_all_responses(
        prompts=prompts,
        identifiers=identifiers,
        save_path=save_path,
        model=model,
        json_mode=json_mode,
        use_web_search=use_web_search,
        n_parallels=n_parallels,
        use_dummy=use_dummy,
        reset_files=reset_files,
        reasoning_effort=reasoning_effort,
        reasoning_summary=reasoning_summary,
        **kwargs,
    )


def view_coded_passages(
    df: pd.DataFrame,
    column_name: str,
    categories: Optional[Union[list[str], str]] = None,
    colab: bool = False,
):
    """Convenience wrapper for the passage viewer utility."""
    return _view_coded_passages(df, column_name, categories, colab=colab)<|MERGE_RESOLUTION|>--- conflicted
+++ resolved
@@ -181,11 +181,8 @@
     additional_guidelines: str = "",
     reasoning_effort: Optional[str] = None,
     reasoning_summary: Optional[str] = None,
-<<<<<<< HEAD
-    template_path: Optional[str] = None,
-=======
-    reset_files: bool = False,
->>>>>>> eaaf084b
+    template_path: Optional[str] = None,
+    reset_files: bool = False,
     **cfg_kwargs,
 ) -> pd.DataFrame:
     """Convenience wrapper for :class:`gabriel.tasks.Deidentifier`."""
@@ -204,18 +201,12 @@
         reasoning_summary=reasoning_summary,
         **cfg_kwargs,
     )
-<<<<<<< HEAD
-    return await Deidentifier(cfg, template_path=template_path).run(
-        df, column_name, grouping_column=grouping_column
-=======
     return await Deidentifier(cfg).run(
         df,
         column_name,
         grouping_column=grouping_column,
         reset_files=reset_files,
->>>>>>> eaaf084b
-    )
-
+    )
 
 async def rank(
     df: pd.DataFrame,
@@ -287,28 +278,12 @@
     use_dummy: bool = False,
     reasoning_effort: Optional[str] = None,
     reasoning_summary: Optional[str] = None,
-<<<<<<< HEAD
-    template_path: Optional[str] = None,
-=======
-    **cfg_kwargs,
->>>>>>> eaaf084b
-) -> pd.DataFrame:
-    """Convenience wrapper for :class:`gabriel.tasks.Codify`."""
-    save_dir = os.path.expandvars(os.path.expanduser(save_dir))
-    os.makedirs(save_dir, exist_ok=True)
-<<<<<<< HEAD
-    coder = Codify(template_path=template_path)
-    return await coder.codify(
-        df,
-        column_name,
-        categories=categories,
-=======
+
     cfg = CodifyConfig(
         save_dir=save_dir,
         file_name=file_name,
         model=model,
         n_parallels=n_parallels,
->>>>>>> eaaf084b
         max_words_per_call=max_words_per_call,
         max_categories_per_call=max_categories_per_call,
         debug_print=debug_print,
